--- conflicted
+++ resolved
@@ -1,6 +1,3 @@
-<<<<<<< HEAD
-ECHO is on.
-=======
 // allocation_app/static/scripts/main.js
 
 document.addEventListener('DOMContentLoaded', function() {
@@ -38,5 +35,4 @@
             tooltip.style.display = 'none';
         });
     });
-});
->>>>>>> c566088b
+});